--- conflicted
+++ resolved
@@ -160,11 +160,7 @@
 }
 
 func TestWasmSuite(t *testing.T) {
-<<<<<<< HEAD
-	tests := []string{"i32", "i64", "f32", "f32_cmp", "f32_bitwise", "f64", "f64_cmp", "f64_bitwise", "conversions"}
-=======
-	tests := []string{"i32", "i64", "f32", "f32_cmp", "f32_bitwise", "f64", "f64_cmp", "f64_bitwise", "br", "br_if", "br_table"}
->>>>>>> e0f4e6bf
+	tests := []string{"i32", "i64", "f32", "f32_cmp", "f32_bitwise", "f64", "f64_cmp", "f64_bitwise", "conversions", "br", "br_if", "br_table"}
 	for _, name := range tests {
 		t.Logf("Test suite %s", name)
 		wast := fmt.Sprintf("./test_suite/%s.wast", name)
