package vm

import (
	"bytes"
	"encoding/json"
	"fmt"
	"io/ioutil"
	"os/exec"
	"strconv"
	"testing"

	wagonExec "github.com/go-interpreter/wagon/exec"
	wagon "github.com/go-interpreter/wagon/wasm"
)

type TestSuite struct {
	SourceFilename string    `json:"source_filename"`
	Commands       []Command `json:"commands"`
}

type Command struct {
	Type       string      `json:"type"`
	Line       int         `json:"line"`
	Filename   string      `json:"filename"`
	Name       string      `json:"name"`
	Action     Action      `json:"action"`
	Text       string      `json:"text"`
	ModuleType string      `json:"module_type"`
	Expected   []ValueInfo `json:"expected"`
}

type Action struct {
	Type     string      `json:"type"`
	Module   string      `json:"module"`
	Field    string      `json:"field"`
	Args     []ValueInfo `json:"args"`
	Expected []ValueInfo `json:"expected"`
}

type ValueInfo struct {
	Type  string `json:"type"`
	Value string `json:"value"`
}

type vmTest struct {
	name     string
<<<<<<< HEAD
	params   []int64
	expected int64
	entry    string
}

func getVM(name string) *VM {
	wat := fmt.Sprintf("./test_data/%s.wat", name)
	wasm := fmt.Sprintf("./test_data/%s.wasm", name)
	cmd := exec.Command("wat2wasm", wat, "-o", wasm)
	err := cmd.Start()
	if err != nil {
		panic(err)
	}
	err = cmd.Wait()
	if err != nil {
		panic(err)
	}
	data, err := ioutil.ReadFile(wasm)
	if err != nil {
		panic(err)
	}
	vm, err := NewVM(data)
	if err != nil {
		panic(err)
	}
	return vm
}

func TestNeg(t *testing.T) {
	vm := getVM("i32")
	fnID, ok := vm.GetFunctionIndex("somefunc")
	if ok || fnID != -1 {
		t.Errorf("Expect function index to be -1")
	}
=======
	params   []uint64
	expected uint64
>>>>>>> ebd7005d
}

func TestVM(t *testing.T) {
	tests := []vmTest{
<<<<<<< HEAD
		{name: "i32", entry: "calc", params: []int64{}, expected: -1},
		{name: "local", entry: "calc", params: []int64{2}, expected: 3},
		{name: "call", entry: "calc", params: []int64{}, expected: 16},
		{name: "select", entry: "calc", params: []int64{5}, expected: 3},
		{name: "block", entry: "calc", params: []int64{32}, expected: 16},
		{name: "block", entry: "calc", params: []int64{30}, expected: 8},
		{name: "loop", entry: "calc", params: []int64{30}, expected: 435},
		{name: "ifelse", entry: "calc", params: []int64{1}, expected: 5},
		{name: "ifelse", entry: "calc", params: []int64{0}, expected: 7},
		{name: "loop", entry: "isPrime", params: []int64{6}, expected: 2},
		{name: "loop", entry: "isPrime", params: []int64{9}, expected: 3},
		{name: "loop", entry: "isPrime", params: []int64{10007}, expected: 1},
	}
	for _, test := range tests {
		vm := getVM(test.name)
		fnID, ok := vm.GetFunctionIndex(test.entry)
		if !ok {
			t.Error("cannot get function export")
		}
		ret := vm.Invoke(fnID, test.params...)
		if ret != test.expected {
			t.Errorf("Expect return value to be %d, got %d", test.expected, ret)
		}
	}
}

func TestVM2(t *testing.T) {
	tests := []vmTest{
		// {name: "i32", entry: "calc", params: []int64{}, expected: -1},
		// {name: "local", entry: "calc", params: []int64{2}, expected: 3},
		// {name: "call", entry: "calc", params: []int64{}, expected: 16},
		// {name: "select", entry: "calc", params: []int64{5}, expected: 3},
		// {name: "block", entry: "calc", params: []int64{32}, expected: 16},
		// {name: "block", entry: "calc", params: []int64{30}, expected: 8},
		// {name: "loop", entry: "calc", params: []int64{30}, expected: 435},
		// {name: "ifelse", entry: "calc", params: []int64{1}, expected: 5},
		// {name: "ifelse", entry: "calc", params: []int64{0}, expected: 7},
		// {name: "loop", entry: "isPrime", params: []int64{6}, expected: 2},
		// {name: "loop", entry: "isPrime", params: []int64{9}, expected: 3},
		{name: "loop", entry: "isPrime", params: []int64{10007}, expected: 1},
=======
		{name: "i32", params: []uint64{}, expected: 0},
		{name: "local", params: []uint64{2}, expected: 3},
		{name: "call", params: []uint64{}, expected: 16},
>>>>>>> ebd7005d
	}
	for _, test := range tests {
		wat := fmt.Sprintf("./test_data/%s.wat", test.name)
		wasm := fmt.Sprintf("./test_data/%s.wasm", test.name)
		fmt.Println(test)
		cmd := exec.Command("wat2wasm", wat, "-o", wasm)
		err := cmd.Start()
		if err != nil {
			panic(err)
		}
		err = cmd.Wait()
		if err != nil {
			panic(err)
		}

		data, err := ioutil.ReadFile(wasm)
		if err != nil {
			panic(err)
		}
		m, err := wagon.ReadModule(bytes.NewReader(data), nil)
		findex := int64(m.Export.Entries[test.entry].Index)
		vm, err := wagonExec.NewVM(m)
		ret, err := vm.ExecCode(findex, uint64(test.params[0]))
		casted := ret.(uint32)
		if casted != uint32(test.expected) {
			t.Errorf("Expect return value to be %d, got %d", test.expected, ret)
		}
	}
}

func TestWasmSuite(t *testing.T) {
	tests := []string{"i32", "i64"}
	for _, name := range tests {
		t.Logf("Test suite %s", name)
		wast := fmt.Sprintf("./test_suite/%s.wast", name)
		jsonFile := fmt.Sprintf("./test_suite/%s.json", name)
		cmd := exec.Command("wast2json", wast, "-o", jsonFile)
		err := cmd.Start()
		if err != nil {
			panic(err)
		}
		err = cmd.Wait()
		if err != nil {
			panic(err)
		}

		raw, err := ioutil.ReadFile(jsonFile)
		if err != nil {
			panic(err)
		}
		var suite TestSuite
		err = json.Unmarshal(raw, &suite)
		if err != nil {
			panic(err)
		}
		var vm *VM
		for _, cmd := range suite.Commands {
			switch cmd.Type {
			case "module":
				data, err := ioutil.ReadFile(fmt.Sprintf("./test_suite/%s", cmd.Filename))
				if err != nil {
					panic(err)
				}
				vm, err = NewVM(data)
				if err != nil {
					panic(err)
				}
			case "assert_return", "action":
				switch cmd.Action.Type {
				case "invoke":
					funcID, ok := vm.GetFunctionIndex(cmd.Action.Field)
					if !ok {
						panic("function not found")
					}
					args := make([]uint64, 0)
					for _, arg := range cmd.Action.Args {
						val, err := strconv.ParseUint(arg.Value, 10, 64)
						if err != nil {
							panic(err)
						}
						args = append(args, val)
					}
					t.Logf("Triggering %s with args at line %d", cmd.Action.Field, cmd.Line)
					t.Log(args)
					ret := vm.Invoke(funcID, args...)
					t.Log("ret", ret)

					if len(cmd.Expected) != 0 {
<<<<<<< HEAD
						exp, err := strconv.ParseInt(cmd.Expected[0].Value, 10, 64)
=======
						exp, err := strconv.ParseUint(cmd.Expected[0].Value, 10, 64)
>>>>>>> ebd7005d
						if err != nil {
							panic(err)
						}

						if cmd.Expected[0].Type == "i32" {
<<<<<<< HEAD
							ret = int64(int32(ret))
							exp = int64(int32(exp))
=======
							ret = uint64(uint32(ret))
							exp = uint64(uint32(exp))
>>>>>>> ebd7005d
						}

						if ret != exp {
							t.Errorf("Expect return value to be %d, got %d", exp, ret)
						}
					}
				default:
					t.Errorf("unknown action %s", cmd.Action.Type)
				}
			case "assert_trap", "assert_invalid":
				t.Logf("%s not supported", cmd.Type)
			default:
				t.Errorf("unknown command %s", cmd.Type)
			}
		}
	}
}<|MERGE_RESOLUTION|>--- conflicted
+++ resolved
@@ -44,9 +44,8 @@
 
 type vmTest struct {
 	name     string
-<<<<<<< HEAD
-	params   []int64
-	expected int64
+	params   []uint64
+	expected uint64
 	entry    string
 }
 
@@ -79,27 +78,22 @@
 	if ok || fnID != -1 {
 		t.Errorf("Expect function index to be -1")
 	}
-=======
-	params   []uint64
-	expected uint64
->>>>>>> ebd7005d
 }
 
 func TestVM(t *testing.T) {
 	tests := []vmTest{
-<<<<<<< HEAD
-		{name: "i32", entry: "calc", params: []int64{}, expected: -1},
-		{name: "local", entry: "calc", params: []int64{2}, expected: 3},
-		{name: "call", entry: "calc", params: []int64{}, expected: 16},
-		{name: "select", entry: "calc", params: []int64{5}, expected: 3},
-		{name: "block", entry: "calc", params: []int64{32}, expected: 16},
-		{name: "block", entry: "calc", params: []int64{30}, expected: 8},
-		{name: "loop", entry: "calc", params: []int64{30}, expected: 435},
-		{name: "ifelse", entry: "calc", params: []int64{1}, expected: 5},
-		{name: "ifelse", entry: "calc", params: []int64{0}, expected: 7},
-		{name: "loop", entry: "isPrime", params: []int64{6}, expected: 2},
-		{name: "loop", entry: "isPrime", params: []int64{9}, expected: 3},
-		{name: "loop", entry: "isPrime", params: []int64{10007}, expected: 1},
+		{name: "i32", entry: "calc", params: []uint64{}, expected: -1},
+		{name: "local", entry: "calc", params: []uint64{2}, expected: 3},
+		{name: "call", entry: "calc", params: []uint64{}, expected: 16},
+		{name: "select", entry: "calc", params: []uint64{5}, expected: 3},
+		{name: "block", entry: "calc", params: []uint64{32}, expected: 16},
+		{name: "block", entry: "calc", params: []uint64{30}, expected: 8},
+		{name: "loop", entry: "calc", params: []uint64{30}, expected: 435},
+		{name: "ifelse", entry: "calc", params: []uint64{1}, expected: 5},
+		{name: "ifelse", entry: "calc", params: []uint64{0}, expected: 7},
+		{name: "loop", entry: "isPrime", params: []uint64{6}, expected: 2},
+		{name: "loop", entry: "isPrime", params: []uint64{9}, expected: 3},
+		{name: "loop", entry: "isPrime", params: []uint64{10007}, expected: 1},
 	}
 	for _, test := range tests {
 		vm := getVM(test.name)
@@ -127,12 +121,7 @@
 		// {name: "ifelse", entry: "calc", params: []int64{0}, expected: 7},
 		// {name: "loop", entry: "isPrime", params: []int64{6}, expected: 2},
 		// {name: "loop", entry: "isPrime", params: []int64{9}, expected: 3},
-		{name: "loop", entry: "isPrime", params: []int64{10007}, expected: 1},
-=======
-		{name: "i32", params: []uint64{}, expected: 0},
-		{name: "local", params: []uint64{2}, expected: 3},
-		{name: "call", params: []uint64{}, expected: 16},
->>>>>>> ebd7005d
+		{name: "loop", entry: "isPrime", params: []uint64{10007}, expected: 1},
 	}
 	for _, test := range tests {
 		wat := fmt.Sprintf("./test_data/%s.wat", test.name)
@@ -221,23 +210,14 @@
 					t.Log("ret", ret)
 
 					if len(cmd.Expected) != 0 {
-<<<<<<< HEAD
-						exp, err := strconv.ParseInt(cmd.Expected[0].Value, 10, 64)
-=======
 						exp, err := strconv.ParseUint(cmd.Expected[0].Value, 10, 64)
->>>>>>> ebd7005d
 						if err != nil {
 							panic(err)
 						}
 
 						if cmd.Expected[0].Type == "i32" {
-<<<<<<< HEAD
-							ret = int64(int32(ret))
-							exp = int64(int32(exp))
-=======
 							ret = uint64(uint32(ret))
 							exp = uint64(uint32(exp))
->>>>>>> ebd7005d
 						}
 
 						if ret != exp {
