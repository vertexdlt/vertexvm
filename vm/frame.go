--- conflicted
+++ resolved
@@ -28,33 +28,10 @@
 
 func (frame *Frame) readLEB(maxbit uint32, hasSign bool) int64 {
 	ins := frame.instructions()
-<<<<<<< HEAD
-	var (
-		shift  uint32
-		bitcnt uint32
-		cur    int64
-		result int64
-		sign   int64 = -1
-	)
-	for i := frame.ip + 1; i < len(ins); i++ {
-		cur = int64(ins[i])
-		result |= (cur & 0x7f) << shift
-		shift += 7
-		sign <<= 7
-		bitcnt++
-		if cur&0x80 == 0 {
-			break
-		}
-		if bitcnt > (maxbit+7-1)/7 {
-			panic(ErrLebOverflow)
-		}
-=======
 	bytecnt, result, err := leb128.Read(ins[frame.ip+1:len(ins)], maxbit, hasSign)
 	if err != nil {
-		log.Fatal(err)
->>>>>>> 1a82d0b0
+		panic(NewExecError(err.Error()))
 	}
-
 	frame.ip += int(bytecnt)
 	return result
 }
